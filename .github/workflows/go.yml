--- conflicted
+++ resolved
@@ -11,12 +11,7 @@
     - name: Set up Go
       uses: actions/setup-go@v3
       with:
-<<<<<<< HEAD
         go-version: 1.18
-
-=======
-        go-version: 1.15
->>>>>>> 48f063a3
     - name: Build
       run: go build -v ./...
     - name: Test
